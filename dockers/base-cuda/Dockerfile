--- conflicted
+++ resolved
@@ -145,23 +145,14 @@
 
 RUN \
     # install ColossalAI
-<<<<<<< HEAD
-    SHOULD_INSTALL_COLOSSAL=$(python -c "import torch; print(1 if int(torch.__version__.split('.')[1]) > 9 else 0)") && \
     # TODO: 1.13 wheels are not released, remove skip once they are
-    if [[ "$SHOULD_INSTALL_COLOSSAL" = "1" && $PYTORCH_VERSION != "1.13" ]]; then \
+    if [[ $PYTORCH_VERSION != "1.13" ]]; then \
         PYTORCH_VERSION_COLOSSALAI=$(python -c "import torch; print(torch.__version__.split('+')[0][:4])") ; \
         CUDA_VERSION_MM_COLOSSALAI=$(python -c "import torch ; print(''.join(map(str, torch.version.cuda)))") ; \
         CUDA_VERSION_COLOSSALAI=$(python -c "print([ver for ver in [11.3, 11.1] if $CUDA_VERSION_MM_COLOSSALAI >= ver][0])") ; \
         pip install "colossalai==0.1.10+torch${PYTORCH_VERSION_COLOSSALAI}cu${CUDA_VERSION_COLOSSALAI}" --find-links https://release.colossalai.org ; \
         python -c "import colossalai; print(colossalai.__version__)" ; \
     fi
-=======
-    PYTORCH_VERSION_COLOSSALAI=$(python -c "import torch; print(torch.__version__.split('+')[0][:4])") ; \
-    CUDA_VERSION_MM_COLOSSALAI=$(python -c "import torch ; print(''.join(map(str, torch.version.cuda)))") ; \
-    CUDA_VERSION_COLOSSALAI=$(python -c "print([ver for ver in [11.3, 11.1] if $CUDA_VERSION_MM_COLOSSALAI >= ver][0])") ; \
-    pip install "colossalai==0.1.10+torch${PYTORCH_VERSION_COLOSSALAI}cu${CUDA_VERSION_COLOSSALAI}" --find-links https://release.colossalai.org ; \
-    python -c "import colossalai; print(colossalai.__version__)" ; \
->>>>>>> 6ba00af1
 
 RUN \
     # install rest of strategies
