# Copyright The PyTorch Lightning team.
#
# Licensed under the Apache License, Version 2.0 (the "License");
# you may not use this file except in compliance with the License.
# You may obtain a copy of the License at
#
#     http://www.apache.org/licenses/LICENSE-2.0
#
# Unless required by applicable law or agreed to in writing, software
# distributed under the License is distributed on an "AS IS" BASIS,
# WITHOUT WARRANTIES OR CONDITIONS OF ANY KIND, either express or implied.
# See the License for the specific language governing permissions and
# limitations under the License.
import logging
import os
from copy import deepcopy
from unittest import mock

import pytest
import torch

from pytorch_lightning import seed_everything, Trainer
from pytorch_lightning.callbacks.lr_finder import LearningRateFinder
from pytorch_lightning.demos.boring_classes import BoringModel
from pytorch_lightning.tuner.lr_finder import _LRFinder
from pytorch_lightning.utilities.exceptions import MisconfigurationException
from tests_pytorch.helpers.datamodules import ClassifDataModule
from tests_pytorch.helpers.runif import RunIf
from tests_pytorch.helpers.simple_models import ClassificationModel
from tests_pytorch.helpers.utils import getattr_recursive, no_warning_call


def test_error_on_more_than_1_optimizer(tmpdir):
    """Check that error is thrown when more than 1 optimizer is passed."""

    class CustomBoringModel(BoringModel):
        def __init__(self, lr):
            super().__init__()
            self.save_hyperparameters()

        def configure_optimizers(self):
            optimizer1 = torch.optim.SGD(self.parameters(), lr=self.hparams.lr)
            optimizer2 = torch.optim.Adam(self.parameters(), lr=self.hparams.lr)
            return [optimizer1, optimizer2]

    model = CustomBoringModel(lr=1e-2)

    # logger file to get meta
    trainer = Trainer(default_root_dir=tmpdir, max_epochs=1)

    with pytest.raises(MisconfigurationException, match="only works with single optimizer"):
        trainer.tuner.lr_find(model)


def test_model_reset_correctly(tmpdir):
    """Check that model weights are correctly reset after lr_find()"""

    model = BoringModel()

    # logger file to get meta
    trainer = Trainer(default_root_dir=tmpdir, max_epochs=1)

    before_state_dict = deepcopy(model.state_dict())

    trainer.tuner.lr_find(model, num_training=5)

    after_state_dict = model.state_dict()

    for key in before_state_dict.keys():
        assert torch.all(
            torch.eq(before_state_dict[key], after_state_dict[key])
        ), "Model was not reset correctly after learning rate finder"

    assert not any(f for f in os.listdir(tmpdir) if f.startswith(".lr_find"))


def test_trainer_reset_correctly(tmpdir):
    """Check that all trainer parameters are reset correctly after lr_find()"""

    model = BoringModel()

    # logger file to get meta
    trainer = Trainer(default_root_dir=tmpdir, max_epochs=1)

    changed_attributes = [
        "accumulate_grad_batches",
        "auto_lr_find",
        "callbacks",
        "checkpoint_callback",
        "current_epoch",
        "loggers",
        "global_step",
        "max_steps",
        "fit_loop.max_steps",
        "strategy.setup_optimizers",
        "should_stop",
    ]
    expected = {ca: getattr_recursive(trainer, ca) for ca in changed_attributes}

    with no_warning_call(UserWarning, match="Please add the following callbacks"):
        trainer.tuner.lr_find(model, num_training=5)

    actual = {ca: getattr_recursive(trainer, ca) for ca in changed_attributes}
    assert actual == expected
    assert model.trainer == trainer


@pytest.mark.parametrize("use_hparams", [False, True])
def test_trainer_arg_bool(tmpdir, use_hparams):
    """Test that setting trainer arg to bool works."""
    seed_everything(1)

    class CustomBoringModel(BoringModel):
        def __init__(self, lr):
            super().__init__()
            self.save_hyperparameters()
            self.lr = lr

        def configure_optimizers(self):
            optimizer = torch.optim.SGD(self.parameters(), lr=self.hparams.lr if use_hparams else self.lr)
            return optimizer

    before_lr = 1e-2
    model = CustomBoringModel(lr=before_lr)
    trainer = Trainer(default_root_dir=tmpdir, max_epochs=2, auto_lr_find=True)

    trainer.tune(model)
    if use_hparams:
        after_lr = model.hparams.lr
    else:
        after_lr = model.lr

    assert after_lr is not None
    assert before_lr != after_lr, "Learning rate was not altered after running learning rate finder"


@pytest.mark.parametrize("use_hparams", [False, True])
def test_trainer_arg_str(tmpdir, use_hparams):
    """Test that setting trainer arg to string works."""
    seed_everything(1)

    class CustomBoringModel(BoringModel):
        def __init__(self, my_fancy_lr):
            super().__init__()
            self.save_hyperparameters()
            self.my_fancy_lr = my_fancy_lr

        def configure_optimizers(self):
            optimizer = torch.optim.SGD(
                self.parameters(), lr=self.hparams.my_fancy_lr if use_hparams else self.my_fancy_lr
            )
            return optimizer

    before_lr = 1e-2
    model = CustomBoringModel(my_fancy_lr=before_lr)
    trainer = Trainer(default_root_dir=tmpdir, max_epochs=2, auto_lr_find="my_fancy_lr")

    trainer.tune(model)
    if use_hparams:
        after_lr = model.hparams.my_fancy_lr
    else:
        after_lr = model.my_fancy_lr

    assert after_lr is not None
    assert before_lr != after_lr, "Learning rate was not altered after running learning rate finder"


@pytest.mark.parametrize("opt", ["Adam", "Adagrad"])
def test_call_to_trainer_method(tmpdir, opt):
    """Test that directly calling the trainer method works."""
    seed_everything(1)

    class CustomBoringModel(BoringModel):
        def __init__(self, lr):
            super().__init__()
            self.save_hyperparameters()

        def configure_optimizers(self):
            optimizer = (
                torch.optim.Adagrad(self.parameters(), lr=self.hparams.lr)
                if opt == "Adagrad"
                else torch.optim.Adam(self.parameters(), lr=self.hparams.lr)
            )
            return optimizer

    before_lr = 1e-2
    model = CustomBoringModel(1e-2)
    trainer = Trainer(default_root_dir=tmpdir, max_epochs=2)

    lrfinder = trainer.tuner.lr_find(model, mode="linear")
    after_lr = lrfinder.suggestion()
    assert after_lr is not None
    model.hparams.lr = after_lr
    trainer.tune(model)

    assert after_lr is not None
    assert before_lr != after_lr, "Learning rate was not altered after running learning rate finder"


@RunIf(sklearn=True)
@mock.patch.dict(os.environ, os.environ.copy(), clear=True)
def test_datamodule_parameter(tmpdir):
    """Test that the datamodule parameter works."""
    seed_everything(1)

    dm = ClassifDataModule()
    model = ClassificationModel(lr=1e-3)

    before_lr = model.lr
    # logger file to get meta
    trainer = Trainer(default_root_dir=tmpdir, max_epochs=2)

    lrfinder = trainer.tuner.lr_find(model, datamodule=dm)
    after_lr = lrfinder.suggestion()
    model.lr = after_lr

    assert after_lr is not None
    assert before_lr != after_lr, "Learning rate was not altered after running learning rate finder"


def test_accumulation_and_early_stopping(tmpdir):
    """Test that early stopping of learning rate finder works, and that accumulation also works for this
    feature."""
    seed_everything(1)

    class TestModel(BoringModel):
        def __init__(self):
            super().__init__()
            self.lr = 1e-3

    model = TestModel()
    trainer = Trainer(default_root_dir=tmpdir, accumulate_grad_batches=2)
    lrfinder = trainer.tuner.lr_find(model, early_stop_threshold=None)

    assert lrfinder.suggestion() != 1e-3
    assert len(lrfinder.results["lr"]) == 100
    assert lrfinder._total_batch_idx == 199


def test_suggestion_parameters_work(tmpdir):
    """Test that default skipping does not alter results in basic case."""
    seed_everything(1)

    class CustomBoringModel(BoringModel):
        def __init__(self, lr):
            super().__init__()
            self.lr = lr

        def configure_optimizers(self):
            optimizer = torch.optim.SGD(self.parameters(), lr=self.lr)
            return optimizer

    # logger file to get meta
    model = CustomBoringModel(lr=1e-2)
    trainer = Trainer(default_root_dir=tmpdir, max_epochs=3)

    lrfinder = trainer.tuner.lr_find(model)
    lr1 = lrfinder.suggestion(skip_begin=10)  # default
    lr2 = lrfinder.suggestion(skip_begin=70)  # way too high, should have an impact

    assert lr1 is not None
    assert lr2 is not None
    assert lr1 != lr2, "Skipping parameter did not influence learning rate"


def test_suggestion_with_non_finite_values(tmpdir):
    """Test that non-finite values does not alter results."""
    seed_everything(1)

    class CustomBoringModel(BoringModel):
        def __init__(self, lr):
            super().__init__()
            self.lr = lr

        def configure_optimizers(self):
            optimizer = torch.optim.SGD(self.parameters(), lr=self.lr)
            return optimizer

    model = CustomBoringModel(lr=1e-2)
    trainer = Trainer(default_root_dir=tmpdir, max_epochs=3)

    lrfinder = trainer.tuner.lr_find(model)
    before_lr = lrfinder.suggestion()
    lrfinder.results["loss"][-1] = float("nan")
    after_lr = lrfinder.suggestion()

    assert before_lr is not None
    assert after_lr is not None
    assert before_lr == after_lr, "Learning rate was altered because of non-finite loss values"


def test_lr_finder_fails_fast_on_bad_config(tmpdir):
    """Test that tune fails if the model does not have a lr BEFORE running lr find."""
    trainer = Trainer(default_root_dir=tmpdir, max_steps=2, auto_lr_find=True)
    with pytest.raises(MisconfigurationException, match="should have one of these fields"):
        trainer.tune(BoringModel())


def test_lr_find_with_bs_scale(tmpdir):
    """Test that lr_find runs with batch_size_scaling."""
    seed_everything(1)

    class BoringModelTune(BoringModel):
        def __init__(self, learning_rate=0.1, batch_size=2):
            super().__init__()
            self.save_hyperparameters()

    model = BoringModelTune()
    before_lr = model.hparams.learning_rate

    # logger file to get meta
    trainer = Trainer(default_root_dir=tmpdir, max_epochs=3, auto_lr_find=True, auto_scale_batch_size=True)
    result = trainer.tune(model)
    bs = result["scale_batch_size"]
    after_lr = result["lr_find"].suggestion()

    assert after_lr is not None
    assert after_lr != before_lr
    assert isinstance(bs, int)


def test_lr_candidates_between_min_and_max(tmpdir):
    """Test that learning rate candidates are between min_lr and max_lr."""
    seed_everything(1)

    class TestModel(BoringModel):
        def __init__(self, learning_rate=0.1):
            super().__init__()
            self.save_hyperparameters()

    model = TestModel()
    trainer = Trainer(default_root_dir=tmpdir)

    lr_min = 1e-8
    lr_max = 1.0
    lr_finder = trainer.tuner.lr_find(model, max_lr=lr_min, min_lr=lr_max, num_training=3)
    lr_candidates = lr_finder.results["lr"]
    assert all(lr_min <= lr <= lr_max for lr in lr_candidates)


def test_lr_finder_ends_before_num_training(tmpdir):
    """Tests learning rate finder ends before `num_training` steps."""

    class TestModel(BoringModel):
        def __init__(self, learning_rate=0.1):
            super().__init__()
            self.save_hyperparameters()

        def training_step_end(self, outputs):
            assert self.global_step < num_training
            return outputs

    model = TestModel()
    trainer = Trainer(default_root_dir=tmpdir)
    num_training = 3
    trainer.tuner.lr_find(model=model, num_training=num_training)


def test_multiple_lr_find_calls_gives_same_results(tmpdir):
    """Tests that lr_finder gives same results if called multiple times."""
    seed_everything(1)
    model = BoringModel()

    trainer = Trainer(
        default_root_dir=tmpdir,
        max_epochs=2,
        limit_train_batches=10,
        limit_val_batches=2,
        enable_progress_bar=False,
        enable_model_summary=False,
        enable_checkpointing=False,
    )
    all_res = [trainer.tuner.lr_find(model).results for _ in range(3)]

    assert all(
        all_res[0][k] == curr_lr_finder[k] and len(curr_lr_finder[k]) > 10
        for curr_lr_finder in all_res[1:]
        for k in all_res[0].keys()
    )


@pytest.mark.parametrize(
    "skip_begin,skip_end,losses,expected_error",
    [
        (0, 0, [], True),
        (10, 1, [], True),
        (0, 2, [0, 1, 2], True),
        (0, 1, [0, 1, 2], False),
        (1, 1, [0, 1, 2], True),
        (1, 1, [0, 1, 2, 3], False),
        (0, 1, [float("nan"), float("nan"), 0, float("inf"), 1, 2, 3, float("inf"), 2, float("nan"), 1], False),
        (4, 1, [float("nan"), float("nan"), 0, float("inf"), 1, 2, 3, float("inf"), 2, float("nan"), 1], False),
    ],
)
def test_suggestion_not_enough_finite_points(losses, skip_begin, skip_end, expected_error, caplog):
    """Tests the error handling when not enough finite points are available to make a suggestion."""
    caplog.clear()
    lr_finder = _LRFinder(
        mode="exponential",
        lr_min=1e-8,
        lr_max=1,
        num_training=100,
    )
    lrs = list(torch.arange(len(losses)))
    lr_finder.results = {
        "lr": lrs,
        "loss": losses,
    }
    with caplog.at_level(logging.ERROR, logger="root.tuner.lr_finder"):
        lr = lr_finder.suggestion(skip_begin=skip_begin, skip_end=skip_end)

        if expected_error:
            assert lr is None
            assert "Failed to compute suggestion for learning rate" in caplog.text
        else:
            assert lr is not None


def test_lr_attribute_when_suggestion_invalid(tmpdir):
    """Tests learning rate finder ends before `num_training` steps."""

    class TestModel(BoringModel):
        def __init__(self):
            super().__init__()
            self.learning_rate = 0.123

    model = TestModel()
    trainer = Trainer(default_root_dir=tmpdir)
    lr_finder = trainer.tuner.lr_find(model=model, update_attr=True, num_training=1)  # force insufficient data points
    assert lr_finder.suggestion() is None
    assert model.learning_rate == 0.123  # must remain unchanged because suggestion is not possible


def test_if_lr_finder_callback_already_configured():
    """Test that an error is raised if `LearningRateFinder` is already configured inside `Tuner`"""
    cb = LearningRateFinder()
    trainer = Trainer(auto_scale_batch_size=True, callbacks=cb)
    model = BoringModel()

    with pytest.raises(MisconfigurationException, match="Trainer is already configured with a .* callback"):
        trainer.tune(model)


<<<<<<< HEAD
=======
@mock.patch.dict(os.environ, os.environ.copy(), clear=True)
@RunIf(standalone=True)
>>>>>>> 657c6748
def test_lr_finder_with_ddp(tmpdir):
    seed_everything(7)

    init_lr = 1e-4
    dm = ClassifDataModule()
    model = ClassificationModel(lr=init_lr)

    trainer = Trainer(
        default_root_dir=tmpdir,
        max_epochs=1,
        strategy="ddp",
        devices=2,
        accelerator="cpu",
    )

    trainer.tuner.lr_find(model, datamodule=dm, update_attr=True, num_training=20)
    lr = trainer.lightning_module.lr
    lr = trainer.strategy.broadcast(lr)
    assert trainer.lightning_module.lr == lr
    assert lr != init_lr<|MERGE_RESOLUTION|>--- conflicted
+++ resolved
@@ -441,11 +441,8 @@
         trainer.tune(model)
 
 
-<<<<<<< HEAD
-=======
 @mock.patch.dict(os.environ, os.environ.copy(), clear=True)
 @RunIf(standalone=True)
->>>>>>> 657c6748
 def test_lr_finder_with_ddp(tmpdir):
     seed_everything(7)
 
