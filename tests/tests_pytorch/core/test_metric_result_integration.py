--- conflicted
+++ resolved
@@ -452,25 +452,15 @@
                 self.has_validated_sum = True
 
     model = ExtendedBoringModel()
-<<<<<<< HEAD
     trainer_kwargs = dict(
         max_epochs=1,
         limit_train_batches=5,
         limit_val_batches=0,
         accelerator=accelerator,
         devices=devices,
+        enable_progress_bar=False,
+        enable_model_summary=False,
     )
-=======
-    trainer_kwargs = {
-        "max_epochs": 1,
-        "limit_train_batches": 5,
-        "limit_val_batches": 0,
-        "accelerator": accelerator,
-        "devices": devices,
-        "enable_progress_bar": False,
-        "enable_model_summary": False,
-    }
->>>>>>> 1b31039c
     trainer_kwargs.update(kwargs)
     trainer = Trainer(**trainer_kwargs)
 
