import logging
import os
import pickle
import queue
import threading
import typing as t
import warnings
from copy import deepcopy
from time import time

from deepdiff import DeepDiff, Delta
from lightning_utilities.core.apply_func import apply_to_collection

import lightning_app
from lightning_app import _console
from lightning_app.api.request_types import APIRequest, CommandRequest, DeltaRequest
from lightning_app.core.constants import (
    DEBUG_ENABLED,
    FLOW_DURATION_SAMPLES,
    FLOW_DURATION_THRESHOLD,
    FRONTEND_DIR,
    STATE_ACCUMULATE_WAIT,
)
from lightning_app.core.queues import BaseQueue, SingleProcessQueue
from lightning_app.frontend import Frontend
from lightning_app.storage import Drive, Path
from lightning_app.storage.path import storage_root_dir
from lightning_app.utilities import frontend
from lightning_app.utilities.app_helpers import _delta_to_app_state_delta, _LightningAppRef, Logger
from lightning_app.utilities.commands.base import _process_requests
from lightning_app.utilities.component import _convert_paths_after_init, _validate_root_flow
from lightning_app.utilities.enum import AppStage, CacheCallsKeys
from lightning_app.utilities.exceptions import CacheMissException, ExitAppException
from lightning_app.utilities.layout import _collect_layout
from lightning_app.utilities.proxies import ComponentDelta
from lightning_app.utilities.scheduler import SchedulerThread
from lightning_app.utilities.tree import breadth_first
from lightning_app.utilities.warnings import LightningFlowWarning

if t.TYPE_CHECKING:
    from lightning_app.runners.backends.backend import Backend, WorkManager

logger = Logger(__name__)


class LightningApp:
    def __init__(
        self,
        root: "lightning_app.LightningFlow",
        debug: bool = False,
        info: frontend.AppInfo = None,
        root_path: str = "",
    ):
        """The Lightning App, or App in short runs a tree of one or more components that interact to create end-to-end
        applications. There are two kinds of components: :class:`~lightning_app.core.flow.LightningFlow` and
        :class:`~lightning_app.core.work.LightningWork`. This modular design enables you to reuse components
        created by other users.

        The Lightning App alternatively run an event loop triggered by delta changes sent from
        either :class:`~lightning.app.core.work.LightningWork` or from the Lightning UI.
        Once deltas are received, the Lightning App runs
        the :class:`~lightning.app.core.flow.LightningFlow` provided.

        Arguments:
            root: The root LightningFlow component, that defines all the app's nested components, running infinitely.
                It must define a `run()` method that the app can call.
            debug: Whether to activate the Lightning Logger debug mode.
                This can be helpful when reporting bugs on Lightning repo.
            info: Provide additional info about the app which will be used to update html title,
                description and image meta tags and specify any additional tags as list of html strings.
            root_path: Set this to `/path` if you want to run your app behind a proxy at `/path` leave empty for "/".
                For instance, if you want to run your app at `https://customdomain.com/myapp`,
                set `root_path` to `/myapp`.
                You can learn more about proxy `here <https://www.fortinet.com/resources/cyberglossary/proxy-server>`_.


        .. doctest::

            >>> from lightning import LightningFlow, LightningApp
            >>> from lightning.app.runners import MultiProcessRuntime
            >>> class RootFlow(LightningFlow):
            ...     def run(self):
            ...         print("Hello World!")
            ...         self._exit()
            ...
            >>> app = LightningApp(RootFlow())  # application can be dispatched using the `runners`.
            >>> MultiProcessRuntime(app).dispatch()
            Hello World!
        """

        self.root_path = root_path  # when running behind a proxy
        _validate_root_flow(root)
        self._root = root

        # queues definition.
        self.delta_queue: t.Optional[BaseQueue] = None
        self.readiness_queue: t.Optional[BaseQueue] = None
        self.api_response_queue: t.Optional[BaseQueue] = None
        self.api_publish_state_queue: t.Optional[BaseQueue] = None
        self.api_delta_queue: t.Optional[BaseQueue] = None
        self.error_queue: t.Optional[BaseQueue] = None
        self.request_queues: t.Optional[t.Dict[str, BaseQueue]] = None
        self.response_queues: t.Optional[t.Dict[str, BaseQueue]] = None
        self.copy_request_queues: t.Optional[t.Dict[str, BaseQueue]] = None
        self.copy_response_queues: t.Optional[t.Dict[str, BaseQueue]] = None
        self.caller_queues: t.Optional[t.Dict[str, BaseQueue]] = None
        self.work_queues: t.Optional[t.Dict[str, BaseQueue]] = None
        self.commands: t.Optional[t.List] = None

        self.should_publish_changes_to_api = False
        self.component_affiliation = None
        self.backend: t.Optional[Backend] = None
        _LightningAppRef.connect(self)
        self.processes: t.Dict[str, WorkManager] = {}
        self.frontends: t.Dict[str, Frontend] = {}
        self.stage = AppStage.RUNNING
        self._has_updated: bool = True
        self._schedules: t.Dict[str, t.Dict] = {}
        self.threads: t.List[threading.Thread] = []

        # NOTE: Checkpointing is disabled by default for the time being.  We
        # will enable it when resuming from full checkpoint is supported. Also,
        # we will need to revisit the logic at _should_snapshot, since right now
        # we are writing checkpoints too often, and this is expensive.
        self.checkpointing: bool = False

        self._update_layout()

        self._original_state = None
        self._last_state = self.state
        self.state_accumulate_wait = STATE_ACCUMULATE_WAIT

        self._last_run_time = 0.0
        self._run_times = []

        # Path attributes can't get properly attached during the initialization, because the full name
        # is only available after all Flows and Works have been instantiated.
        _convert_paths_after_init(self.root)

        # Lazily enable debugging.
        if debug or DEBUG_ENABLED:
            if not DEBUG_ENABLED:
                os.environ["LIGHTNING_DEBUG"] = "2"
            _console.setLevel(logging.DEBUG)

        logger.debug(f"ENV: {os.environ}")

        # update index.html,
        # this should happen once for all apps before the ui server starts running.
        frontend.update_index_file(FRONTEND_DIR, info=info, root_path=root_path)

    def get_component_by_name(self, component_name: str):
        """Returns the instance corresponding to the given component name."""
        from lightning_app.structures import Dict, List
        from lightning_app.utilities.types import ComponentTuple

        if component_name == "root":
            return self.root
        if not component_name.startswith("root."):
            raise ValueError(f"Invalid component name {component_name}. Name must start with 'root'")

        current = self.root
        for child_name in component_name.split(".")[1:]:
            if isinstance(current, (Dict, List)):
                child = current[child_name] if isinstance(current, Dict) else current[int(child_name)]
            else:
                child = getattr(current, child_name, None)
            if not isinstance(child, ComponentTuple):
                raise AttributeError(f"Component '{current.name}' has no child component with name '{child_name}'.")
            current = child
        return current

    def _reset_original_state(self):
        self.set_state(self._original_state)

    @property
    def root(self):
        """Returns the root component of the application."""
        return self._root

    @property
    def state(self):
        """Return the current state of the application."""
        state = self.root.state
        state["app_state"] = {"stage": self.stage.value}
        return state

    @property
    def state_vars(self):
        """Return the current state restricted to the user defined variables of the application."""
        state_vars = self.root.state_vars
        state_vars["app_state"] = {"stage": self.stage.value}
        return state_vars

    @property
    def state_with_changes(self):
        """Return the current state with the new changes of the application."""
        state_with_changes = self.root.state_with_changes
        state_with_changes["app_state"] = {"stage": self.stage.value}
        return state_with_changes

    def set_state(self, state):
        """Method to set a new app state set to the application."""
        self.set_last_state(state)
        self.root.set_state(state)
        self.stage = AppStage(state["app_state"]["stage"])

    @property
    def last_state(self):
        """Returns the latest state."""
        return self._last_state

    @property
    def checkpoint_dir(self) -> str:
        return os.path.join(storage_root_dir(), "checkpoints")

    def remove_changes_(self, state):
        for _, child in state["flows"].items():
            self.remove_changes(child)
        state["changes"] = {}

    def remove_changes(self, state):
        state = deepcopy(state)
        for _, child in state["flows"].items():
            self.remove_changes_(child)
        state["changes"] = {}
        return state

    def set_last_state(self, state):
        self._last_state = self.remove_changes(state)

    @staticmethod
    def populate_changes(last_state, new_state):
        diff = DeepDiff(last_state, new_state, view="tree", verbose_level=2)

        changes_categories = [diff[key] for key in diff.to_dict()]

        if not changes_categories:
            return new_state

        for change_category in changes_categories:
            for entry in change_category:
                state_el = new_state
                change = entry.path(output_format="list")
                if "vars" not in change:
                    continue
                for change_el in change:
                    if change_el == "vars":
                        if "changes" not in state_el:
                            state_el["changes"] = {}
                        state_el["changes"][change[-1]] = {"from": entry.t1, "to": entry.t2}
                        break
                    # move down in the dictionary
                    state_el = state_el[change_el]
        return new_state

    @staticmethod
    def get_state_changed_from_queue(q: BaseQueue, timeout: t.Optional[int] = None):
        try:
            delta = q.get(timeout=timeout or q.default_timeout)
            return delta
        except queue.Empty:
            return None

    def check_error_queue(self) -> None:
        exception: Exception = self.get_state_changed_from_queue(self.error_queue)
        if isinstance(exception, Exception):
            self.stage = AppStage.FAILED

    @property
    def flows(self) -> t.List["lightning_app.LightningFlow"]:
        """Returns all the flows defined within this application."""
        return [self.root] + self.root.get_all_children()

    @property
    def works(self) -> t.List["lightning_app.LightningWork"]:
        """Returns all the works defined within this application."""
        return self.root.works(recurse=True)

    @property
    def named_works(self) -> t.List[t.Tuple[str, "lightning_app.LightningWork"]]:
        """Returns all the works defined within this application with their names."""
        return self.root.named_works(recurse=True)

    def _collect_deltas_from_ui_and_work_queues(self) -> t.List[t.Union[Delta, APIRequest, CommandRequest]]:
        # The aggregation would try to get as many deltas as possible
        # from both the `api_delta_queue` and `delta_queue`
        # during the `state_accumulate_wait` time.
        # The while loop can exit sooner if both queues are empty.

        should_get_delta_from_api = True
        should_get_component_output = True
        deltas = []
        t0 = time()

        while (time() - t0) < self.state_accumulate_wait:

            if self.api_delta_queue and should_get_delta_from_api:
                delta_from_api: t.Union[DeltaRequest, APIRequest, CommandRequest] = self.get_state_changed_from_queue(
                    self.api_delta_queue
                )  # TODO: rename
                if delta_from_api:
                    if isinstance(delta_from_api, DeltaRequest):
                        delta_from_api = delta_from_api.delta
                    deltas.append(delta_from_api)
                else:
                    should_get_delta_from_api = False

            if self.delta_queue and should_get_component_output:
                component_output: t.Optional[ComponentDelta] = self.get_state_changed_from_queue(self.delta_queue)
                if component_output:
                    logger.debug(f"Received from {component_output.id} : {component_output.delta.to_dict()}")
<<<<<<< HEAD
                    try:
                        work = self.get_component_by_name(component_output.id)
                        new_work_delta = _delta_to_app_state_delta(self.root, work, deepcopy(component_output.delta))
                        deltas.append(new_work_delta)
                    except (KeyError, AttributeError):
                        # The component has been deleted.
                        pass
=======

                    work = None
                    try:
                        work = self.get_component_by_name(component_output.id)
                    except (KeyError, AttributeError) as e:
                        logger.error(f"The component {component_output.id} couldn't be accessed. Exception: {e}")

                    if work:
                        new_work_delta = _delta_to_app_state_delta(self.root, work, deepcopy(component_output.delta))
                        deltas.append(new_work_delta)
>>>>>>> 0b04aa87
                else:
                    should_get_component_output = False

            # if both queues were found empties, should break the while loop.
            if not should_get_delta_from_api and not should_get_component_output:
                break

        for delta in deltas:
            # When aggregating deltas from the UI and the Works, and over the accumulation time window,
            # it can happen that deltas from these different sources disagree. Since deltas are computed on the Work
            # and UI side separately, correctness of the aggregation can only be guaranteed if both components compute
            # the delta based on the same base state. But this assumption does not hold in general, and there is no way
            # for the Flow to reject or resolve these deltas properly at the moment. Hence, we decide to ignore
            # errors coming from deepdiff when adding deltas together by setting:
            delta.log_errors = False
            delta.raise_errors = False
        return deltas

    def maybe_apply_changes(self) -> bool:
        """Get the deltas from both the flow queue and the work queue, merge the two deltas and update the
        state."""

        deltas = self._collect_deltas_from_ui_and_work_queues()

        if not deltas:
            # Path and Drive aren't processed by DeepDiff, so we need to convert them to dict.
            last_state = apply_to_collection(self.last_state, (Path, Drive), lambda x: x.to_dict())
            state = apply_to_collection(self.state, (Path, Drive), lambda x: x.to_dict())
            # When no deltas are received from the Rest API or work queues,
            # we need to check if the flow modified the state and populate changes.
            deep_diff = DeepDiff(last_state, state, verbose_level=2)
            if deep_diff:
                # TODO: Resolve changes with ``CacheMissException``.
                # new_state = self.populate_changes(self.last_state, self.state)
                self.set_last_state(self.state)
                self._has_updated = True
            return False

        logger.debug(f"Received {[d.to_dict() for d in deltas]}")

        # 1: Process the API / Command Requests first as they might affect the state.
        state_deltas = []
        for delta in deltas:
            if isinstance(delta, (APIRequest, CommandRequest)):
                _process_requests(self, delta)
            else:
                state_deltas.append(delta)

        # 2: Collect the state
        state = self.state

        # 3: Apply the state delta
        for delta in state_deltas:
            try:
                state += delta
            except Exception as e:
                raise Exception(f"Current State {state}, {delta.to_dict()}") from e

        # new_state = self.populate_changes(self.last_state, state)
        self.set_state(state)
        self._has_updated = True

    def run_once(self):
        """Method used to collect changes and run the root Flow once."""
        done = False
        self._last_run_time = 0.0

        if self.backend is not None:
            self.backend.update_work_statuses(self.works)

        self._update_layout()
        self.maybe_apply_changes()

        if self.checkpointing and self._should_snapshot():
            self._dump_checkpoint()

        if self.stage == AppStage.BLOCKING:
            return done

        if self.stage in (AppStage.STOPPING, AppStage.FAILED):
            return True

        elif self.stage == AppStage.RESTARTING:
            return self._apply_restarting()

        t0 = time()

        try:
            self.check_error_queue()
            # Execute the flow only if:
            # - There are state changes
            # - It is the first execution of the flow
            if self._has_updated:
                self.root.run()
        except CacheMissException:
            self._on_cache_miss_exception()
        except (ExitAppException, KeyboardInterrupt):
            done = True
            self.stage = AppStage.STOPPING

        self._last_run_time = time() - t0

        self.on_run_once_end()
        return done

    def _reset_run_time_monitor(self):
        self._run_times = [0.0] * FLOW_DURATION_SAMPLES

    def _update_run_time_monitor(self):
        self._run_times[:-1] = self._run_times[1:]
        self._run_times[-1] = self._last_run_time

        # Here we underestimate during the first FLOW_DURATION_SAMPLES
        # iterations, but that's ok for our purposes
        avg_elapsed_time = sum(self._run_times) / FLOW_DURATION_SAMPLES

        if avg_elapsed_time > FLOW_DURATION_THRESHOLD:
            warnings.warn(
                "The execution of the `run` method of the root flow is taking too long. "
                "Flow is supposed to only host coordination logic, while currently it is"
                "likely to contain long-running calls, code that performs meaningful "
                "computations or that makes blocking or asynchronous calls to third-party "
                "services. If that is the case, you should move those pieces to a Work, "
                "and make sure Flow can complete its execution in under a second.",
                LightningFlowWarning,
            )

    def _run(self) -> bool:
        """Entry point of the LightningApp.

        This would be dispatched by the Runtime objects.
        """
        self._original_state = deepcopy(self.state)
        done = False

        if self.should_publish_changes_to_api and self.api_publish_state_queue:
            logger.debug("Publishing the state with changes")
            # Push two states to optimize start in the cloud.
            self.api_publish_state_queue.put(self.state_vars)
            self.api_publish_state_queue.put(self.state_vars)

        self._reset_run_time_monitor()

        while not done:
            done = self.run_once()

            self._update_run_time_monitor()

            if self._has_updated and self.should_publish_changes_to_api and self.api_publish_state_queue:
                self.api_publish_state_queue.put(self.state_vars)

            self._has_updated = False

        self._on_run_end()

        return True

    def _update_layout(self) -> None:
        if self.backend:
            self.backend.resolve_url(self, base_url=None)

        for component in breadth_first(self.root, types=(lightning_app.LightningFlow,)):
            layout = _collect_layout(self, component)
            component._layout = layout

    def _apply_restarting(self) -> bool:
        self._reset_original_state()
        # apply stage after restoring the original state.
        self.stage = AppStage.BLOCKING
        return False

    def _has_work_finished(self, work) -> bool:
        latest_call_hash = work._calls[CacheCallsKeys.LATEST_CALL_HASH]
        if latest_call_hash is None:
            return False
        return "ret" in work._calls[latest_call_hash]

    def _collect_work_finish_status(self) -> dict:
        work_finished_status = {work.name: self._has_work_finished(work) for work in self.works}
        assert len(work_finished_status) == len(self.works)
        return work_finished_status

    def _should_snapshot(self) -> bool:
        if len(self.works) == 0:
            return True
        elif isinstance(self.delta_queue, SingleProcessQueue):
            return True
        elif self._has_updated:
            work_finished_status = self._collect_work_finish_status()
            if work_finished_status:
                return all(work_finished_status.values())
            else:
                return True
        return False

    def state_dict(self) -> t.Dict:
        return self.state

    def load_state_dict(self, state: t.Dict) -> None:
        self.set_state(state)

    def load_state_dict_from_checkpoint_dir(
        self,
        checkpoints_dir: str,
        version: t.Optional[int] = None,
    ) -> None:
        if not os.path.exists(checkpoints_dir):
            raise FileNotFoundError(f"The provided directory `{checkpoints_dir}` doesn't exist.")
        checkpoints = [f for f in os.listdir(checkpoints_dir) if f.startswith("v_") and f.endswith(".json")]
        if not checkpoints:
            raise Exception(f"No checkpoints where found in `{checkpoints_dir}`.")

        if version is None:
            # take the latest checkpoint.
            version = sorted(int(c.split("_")[1]) for c in checkpoints)[-1]

        available_checkpoints = [c for c in checkpoints if c.startswith(f"v_{version}_")]
        if not available_checkpoints:
            raise FileNotFoundError(f"The version `{version}` wasn't found in {checkpoints}.")
        elif len(available_checkpoints) > 1:
            raise Exception(f"Found 2 checkpoints `{available_checkpoints}`with the same version.")
        checkpoint_path = os.path.join(checkpoints_dir, available_checkpoints[0])
        state = pickle.load(open(checkpoint_path, "rb"))
        self.load_state_dict(state)

    def _dump_checkpoint(self) -> t.Optional[str]:
        checkpoints_dir = self.checkpoint_dir
        # TODO: Add supports to remotely saving checkpoints.
        if checkpoints_dir.startswith("s3:"):
            return None
        os.makedirs(checkpoints_dir, exist_ok=True)

        # Get all current version within the provided folder and sort them
        checkpoint_versions = sorted(
            int(f.split("_")[1]) for f in os.listdir(checkpoints_dir) if f.startswith("v_") and f.endswith(".json")
        )

        if checkpoint_versions:
            previous_version = checkpoint_versions[-1]
        else:
            # initialization
            previous_version = -1

        checkpoint_path = os.path.join(checkpoints_dir, f"v_{previous_version + 1}_{time()}.json")

        with open(checkpoint_path, "wb") as f:
            pickle.dump(self.state_dict(), f)
        return checkpoint_path

    def connect(self, runtime: "lightning_app.runners.runtime.Runtime") -> None:
        """Override to customize your application to the runtime."""
        pass

    def _on_cache_miss_exception(self) -> None:
        if self._has_updated:
            self._update_layout()

    def _register_schedule(self, schedule_hash: str, schedule_metadata: t.Dict) -> None:
        # create a thread only if a user uses the flow's schedule method.
        if not self._schedules:
            scheduler_thread = SchedulerThread(self)
            scheduler_thread.setDaemon(True)
            self.threads.append(scheduler_thread)
            self.threads[-1].start()
        self._schedules[schedule_hash] = deepcopy(schedule_metadata)

    def on_run_once_end(self) -> None:
        if not self._schedules:
            return
        # disable any flow schedules.
        for flow in self.flows:
            flow._disable_running_schedules()

    def _on_run_end(self):
        if os.getenv("LIGHTNING_DEBUG") == "2":
            del os.environ["LIGHTNING_DEBUG"]
            _console.setLevel(logging.INFO)<|MERGE_RESOLUTION|>--- conflicted
+++ resolved
@@ -310,15 +310,6 @@
                 component_output: t.Optional[ComponentDelta] = self.get_state_changed_from_queue(self.delta_queue)
                 if component_output:
                     logger.debug(f"Received from {component_output.id} : {component_output.delta.to_dict()}")
-<<<<<<< HEAD
-                    try:
-                        work = self.get_component_by_name(component_output.id)
-                        new_work_delta = _delta_to_app_state_delta(self.root, work, deepcopy(component_output.delta))
-                        deltas.append(new_work_delta)
-                    except (KeyError, AttributeError):
-                        # The component has been deleted.
-                        pass
-=======
 
                     work = None
                     try:
@@ -329,7 +320,6 @@
                     if work:
                         new_work_delta = _delta_to_app_state_delta(self.root, work, deepcopy(component_output.delta))
                         deltas.append(new_work_delta)
->>>>>>> 0b04aa87
                 else:
                     should_get_component_output = False
 
